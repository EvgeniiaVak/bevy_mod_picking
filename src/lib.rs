--- conflicted
+++ resolved
@@ -445,20 +445,4 @@
             .partial_cmp(&b.distance)
             .unwrap_or(std::cmp::Ordering::Equal)
     });
-<<<<<<< HEAD
-}
-
-/// Calculate the intersection depth in the triangle. Assumes that the cursor is inside the triangle
-fn triangle_depth_ndc(cursor_ndc: Vec2, triangle: [Vec3; 3]) -> f32 {
-    // From option 2 in https://stackoverflow.com/a/42752998
-
-    let a_to_b = triangle[1] - triangle[0];
-    let a_to_c = triangle[2] - triangle[0];
-    let normal = a_to_b.cross(a_to_c);
-
-    let direction = Vec3::new(0.0, 0.0, -1.0);
-
-    return -(triangle[0] - cursor_ndc.extend(0.0)).dot(normal) / direction.dot(normal);
-=======
->>>>>>> a132b310
 }