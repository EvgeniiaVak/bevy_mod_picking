--- conflicted
+++ resolved
@@ -1,95 +1,83 @@
-use crate::{PickingCamera, UpdatePicks};
-use bevy::{
-    prelude::*,
-    render::camera::{Camera, RenderTarget},
-};
-use bevy_mod_raycast::RayCastMethod;
-
-/// Update Screenspace ray cast sources with the current mouse position
-pub fn update_pick_source_positions(
-    touches_input: Res<Touches>,
-    windows: Res<Windows>,
-    images: Res<Assets<Image>>,
-    mut cursor: EventReader<CursorMoved>,
-    mut pick_source_query: Query<(
-        &mut PickingCamera,
-        Option<&mut UpdatePicks>,
-        Option<&Camera>,
-    )>,
-) {
-    for (mut pick_source, option_update_picks, option_camera) in &mut pick_source_query.iter_mut() {
-        let (mut update_picks, cursor_latest) = match get_inputs(
-            &windows,
-            &images,
-            option_camera,
-            option_update_picks,
-            &mut cursor,
-            &touches_input,
-        ) {
-            Some(value) => value,
-            None => return,
-        };
-        match *update_picks {
-            UpdatePicks::EveryFrame(cached_cursor_pos) => {
-                match cursor_latest {
-                    Some(cursor_moved) => {
-                        pick_source.cast_method = RayCastMethod::Screenspace(cursor_moved);
-                        *update_picks = UpdatePicks::EveryFrame(cursor_moved);
-                    }
-                    None => pick_source.cast_method = RayCastMethod::Screenspace(cached_cursor_pos),
-                };
-            }
-            UpdatePicks::OnMouseEvent => match cursor_latest {
-                Some(cursor_moved) => {
-                    pick_source.cast_method = RayCastMethod::Screenspace(cursor_moved)
-                }
-                None => continue,
-            },
-        };
-    }
-}
-
-fn get_inputs<'a>(
-    windows: &Res<Windows>,
-    images: &Res<Assets<Image>>,
-    option_camera: Option<&Camera>,
-    option_update_picks: Option<Mut<'a, UpdatePicks>>,
-    cursor: &mut EventReader<CursorMoved>,
-    touches_input: &Res<Touches>,
-) -> Option<(Mut<'a, UpdatePicks>, Option<Vec2>)> {
-    let camera = option_camera?;
-    let window_id = match camera.target {
-        RenderTarget::Window(window_id) => Some(window_id),
-        _ => None,
-    }?;
-    let update_picks = option_update_picks?;
-<<<<<<< HEAD
-    let height = windows.get(window_id)?.height();
-    let cursor_latest = match cursor.iter().last() {
-        Some(cursor_moved) => {
-            if cursor_moved.id == window_id {
-                Some(cursor_moved.position)
-=======
-    let height = camera.target.get_logical_size(windows, images)?.y;
-    let cursor_latest = match cursor.iter().last() {
-        Some(cursor_moved) => {
-            if let RenderTarget::Window(window) = camera.target {
-                if cursor_moved.id == window {
-                    Some(cursor_moved.position)
-                } else {
-                    None
-                }
->>>>>>> f711aed9
-            } else {
-                None
-            }
-        }
-        None => touches_input.iter().last().map(|touch| {
-            Vec2::new(
-                touch.position().x as f32,
-                height - touch.position().y as f32,
-            )
-        }),
-    };
-    Some((update_picks, cursor_latest))
-}
+use crate::{PickingCamera, UpdatePicks};
+use bevy::{
+    prelude::*,
+    render::camera::{Camera, RenderTarget},
+};
+use bevy_mod_raycast::RayCastMethod;
+
+/// Update Screenspace ray cast sources with the current mouse position
+pub fn update_pick_source_positions(
+    touches_input: Res<Touches>,
+    windows: Res<Windows>,
+    images: Res<Assets<Image>>,
+    mut cursor: EventReader<CursorMoved>,
+    mut pick_source_query: Query<(
+        &mut PickingCamera,
+        Option<&mut UpdatePicks>,
+        Option<&Camera>,
+    )>,
+) {
+    for (mut pick_source, option_update_picks, option_camera) in &mut pick_source_query.iter_mut() {
+        let (mut update_picks, cursor_latest) = match get_inputs(
+            &windows,
+            &images,
+            option_camera,
+            option_update_picks,
+            &mut cursor,
+            &touches_input,
+        ) {
+            Some(value) => value,
+            None => return,
+        };
+        match *update_picks {
+            UpdatePicks::EveryFrame(cached_cursor_pos) => {
+                match cursor_latest {
+                    Some(cursor_moved) => {
+                        pick_source.cast_method = RayCastMethod::Screenspace(cursor_moved);
+                        *update_picks = UpdatePicks::EveryFrame(cursor_moved);
+                    }
+                    None => pick_source.cast_method = RayCastMethod::Screenspace(cached_cursor_pos),
+                };
+            }
+            UpdatePicks::OnMouseEvent => match cursor_latest {
+                Some(cursor_moved) => {
+                    pick_source.cast_method = RayCastMethod::Screenspace(cursor_moved)
+                }
+                None => continue,
+            },
+        };
+    }
+}
+
+fn get_inputs<'a>(
+    windows: &Res<Windows>,
+    images: &Res<Assets<Image>>,
+    option_camera: Option<&Camera>,
+    option_update_picks: Option<Mut<'a, UpdatePicks>>,
+    cursor: &mut EventReader<CursorMoved>,
+    touches_input: &Res<Touches>,
+) -> Option<(Mut<'a, UpdatePicks>, Option<Vec2>)> {
+    let camera = option_camera?;
+    let update_picks = option_update_picks?;
+    let height = camera.target.get_logical_size(windows, images)?.y;
+    let cursor_latest = match cursor.iter().last() {
+        Some(cursor_moved) => {
+            if let RenderTarget::Window(window) = camera.target {
+                if cursor_moved.id == window {
+                    Some(cursor_moved.position)
+                } else {
+                    None
+                }
+            } else {
+                None
+            }
+        }
+        None => touches_input.iter().last().map(|touch| {
+            Vec2::new(
+                touch.position().x as f32,
+                height - touch.position().y as f32,
+            )
+        }),
+    };
+    Some((update_picks, cursor_latest))
+}